--- conflicted
+++ resolved
@@ -110,15 +110,6 @@
             const auto& v = boost::any_cast<const crossbow::string&>(mFields[i].value());
             result += v.size();
         }
-<<<<<<< HEAD
-
-        LOG_ASSERT(mFields[i].type() == store::FieldType::TEXT || mFields[i].type() == store::FieldType::BLOB, "Variable size field is not variable");
-        const auto& v = boost::any_cast<const crossbow::string&>(mFields[i].value());
-        result += v.size();
-        // TODO Fix alignment in record
-        //result = crossbow::align(result, 8u);
-=======
->>>>>>> 810258be
     }
     return crossbow::align(result, 8u);
 }
